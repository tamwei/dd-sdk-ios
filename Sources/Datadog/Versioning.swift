--- conflicted
+++ resolved
@@ -1,7 +1,3 @@
 // GENERATED FILE: Do not edit directly
 
-<<<<<<< HEAD
-internal let sdkVersion = "1.4.1"
-=======
-internal let sdkVersion = "1.5.0-alpha2"
->>>>>>> b1d28908
+internal let sdkVersion = "1.5.0-alpha2"